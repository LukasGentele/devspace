--- conflicted
+++ resolved
@@ -1,12 +1,7 @@
 package cmd
 
 import (
-<<<<<<< HEAD
-	"strings"
-
-=======
 	"github.com/Masterminds/semver"
->>>>>>> 9c657a05
 	"github.com/devspace-cloud/devspace/cmd/add"
 	"github.com/devspace-cloud/devspace/cmd/cleanup"
 	"github.com/devspace-cloud/devspace/cmd/connect"
@@ -35,17 +30,11 @@
 	Use:           "devspace",
 	SilenceUsage:  true,
 	SilenceErrors: true,
-<<<<<<< HEAD
-	Short:         "Welcome to the DevSpace CLI!",
-=======
 	Short:         "Welcome to the DevSpace!",
->>>>>>> 9c657a05
 	PersistentPreRun: func(cobraCmd *cobra.Command, args []string) {
 		if globalFlags.Silent {
 			log.GetInstance().SetLevel(logrus.FatalLevel)
 		}
-<<<<<<< HEAD
-=======
 
 		// Get version of current binary
 		version := upgrade.GetVersion()
@@ -65,7 +54,6 @@
 				}
 			}
 		}
->>>>>>> 9c657a05
 	},
 	Long: `DevSpace accelerates developing, deploying and debugging applications with Docker and Kubernetes. Get started by running the init command in one of your projects:
 
