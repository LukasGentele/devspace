package set

import (
	"github.com/loft-sh/devspace/cmd/flags"
	"github.com/loft-sh/devspace/pkg/devspace/config/loader/variable"
	"github.com/loft-sh/devspace/pkg/devspace/config/versions/latest"
	"strings"

	"github.com/loft-sh/devspace/pkg/devspace/config/loader"
	"github.com/loft-sh/devspace/pkg/util/factory"
	"github.com/loft-sh/devspace/pkg/util/log"
	"github.com/loft-sh/devspace/pkg/util/message"

	"github.com/pkg/errors"
	"github.com/spf13/cobra"
)

type varCmd struct {
	*flags.GlobalFlags

	Overwrite bool
}

func newVarCmd(f factory.Factory, globalFlags *flags.GlobalFlags) *cobra.Command {
	cmd := &varCmd{GlobalFlags: globalFlags}

	varsCmd := &cobra.Command{
		Use:   "var",
		Short: "Sets a variable",
		Long: `
#######################################################
################# devspace set var ####################
#######################################################
Sets a specific variable 

Examples:
devspace set var key=value
devspace set var key=value key2=value2
#######################################################
	`,
		RunE: func(cobraCmd *cobra.Command, args []string) error {
			return cmd.RunSetVar(f, cobraCmd, args)
		}}

	varsCmd.Flags().BoolVar(&cmd.Overwrite, "overwrite", true, "If true will overwrite the variables value even if its set already")
	return varsCmd
}

// RunSetVar executes the set var command logic
func (cmd *varCmd) RunSetVar(f factory.Factory, cobraCmd *cobra.Command, args []string) error {
	// Set config root
	log := f.GetLog()
	configLoader := f.NewConfigLoader(cmd.ConfigPath)
	configExists, err := configLoader.SetDevSpaceRoot(log)
	if err != nil {
		return err
	}
	if !configExists {
		return errors.New(message.ConfigNotFound)
	}

	// Load config and find all variables in it
	variableParser := &variableParser{}
	c, err := configLoader.LoadWithParser(variableParser, cmd.ToConfigOptions(), log)
	if err != nil {
		return err
	}
	generatedConfig := c.Generated()

	// Set vars
	for _, v := range args {
		if v == "" {
			continue
		}

<<<<<<< HEAD
		// check if variable can be set
		splitted := strings.Split(v, "=")
		if len(splitted) != 2 {
			return errors.Errorf("unexpected variable format. Expected key=value, got %s", v)
		} else if variable.IsPredefinedVariable(splitted[0]) {
			return errors.Errorf("cannot set predefined variable %s", splitted[0])
		} else if variableParser.Used[splitted[0]] == false {
=======
		splitted := strings.SplitN(v, "=", 2)
		if len(splitted) < 2 {
			return errors.Errorf("Unexpected variable format. Expected key=value, got %s", v)
		} else if allowedVars[splitted[0]] == false {
>>>>>>> 025e3c69
			allowedVarsArr := []string{}
			for k := range variableParser.Used {
				if variable.IsPredefinedVariable(k) {
					continue
				}

				allowedVarsArr = append(allowedVarsArr, k)
			}

			return errors.Errorf("variable %s is not allowed. Allowed vars: %+v", splitted[0], allowedVarsArr)
		}

		// try to find it in definitions
		for _, def := range variableParser.Definitions {
			if def.Name == splitted[0] {
				if def.Command != "" || len(def.Commands) > 0 || def.Source == latest.VariableSourceCommand || def.Source == latest.VariableSourceEnv || def.Source == latest.VariableSourceNone {
					return errors.Errorf("cannot set variable %s, because variable is not loaded from cache. Please change variable type to cache it", def.Name)
				}
			}
		}

		// only overwrite it if the flag is true and value is not set yet
		if cmd.Overwrite || generatedConfig.Vars[splitted[0]] == "" {
			generatedConfig.Vars[splitted[0]] = splitted[1]
		} else {
			log.Infof("Skip variable %s, because it already has value", splitted[0])
		}
	}

	// Save the config
	err = configLoader.SaveGenerated(generatedConfig)
	if err != nil {
		return errors.Errorf("Error saving config: %v", err)
	}

	log.Done("Successfully changed variables")
	return nil
}

type variableParser struct {
	Definitions []*latest.Variable
	Used        map[string]bool
}

func (v *variableParser) Parse(rawConfig map[interface{}]interface{}, vars []*latest.Variable, resolver variable.Resolver, options *loader.ConfigOptions, log log.Logger) (*latest.Config, error) {
	// Find out what vars are really used
	varsUsed, err := resolver.FindVariables(rawConfig, vars)
	if err != nil {
		return nil, err
	}

	v.Definitions = vars
	v.Used = varsUsed
	return latest.NewRaw(), nil
}<|MERGE_RESOLUTION|>--- conflicted
+++ resolved
@@ -73,20 +73,13 @@
 			continue
 		}
 
-<<<<<<< HEAD
 		// check if variable can be set
-		splitted := strings.Split(v, "=")
-		if len(splitted) != 2 {
-			return errors.Errorf("unexpected variable format. Expected key=value, got %s", v)
+		splitted := strings.SplitN(v, "=", 2)
+		if len(splitted) < 2 {
+			return errors.Errorf("Unexpected variable format. Expected key=value, got %s", v)
 		} else if variable.IsPredefinedVariable(splitted[0]) {
 			return errors.Errorf("cannot set predefined variable %s", splitted[0])
 		} else if variableParser.Used[splitted[0]] == false {
-=======
-		splitted := strings.SplitN(v, "=", 2)
-		if len(splitted) < 2 {
-			return errors.Errorf("Unexpected variable format. Expected key=value, got %s", v)
-		} else if allowedVars[splitted[0]] == false {
->>>>>>> 025e3c69
 			allowedVarsArr := []string{}
 			for k := range variableParser.Used {
 				if variable.IsPredefinedVariable(k) {
