--- conflicted
+++ resolved
@@ -280,14 +280,7 @@
 		return id
 	} else if dependency.Source.Path != "" {
 		// Check if it's an git repo
-<<<<<<< HEAD
-		filePath, err := filepath.Abs(filepath.Join(basePath, *dependency.Source.Path))
-		if err != nil {
-			filePath = filepath.Join(basePath, *dependency.Source.Path)
-		}
-=======
 		filePath := filepath.Join(basePath, dependency.Source.Path)
->>>>>>> 52e03123
 
 		gitRepo := git.NewGitRepository(filePath, "")
 		remote, err := gitRepo.GetRemote()
