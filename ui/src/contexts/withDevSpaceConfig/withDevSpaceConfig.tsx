--- conflicted
+++ resolved
@@ -10,10 +10,7 @@
   kubeContext: null,
   kubeContexts: null,
   workingDirectory: null,
-<<<<<<< HEAD
-=======
   rawConfig: null,
->>>>>>> 8276032a
 });
 
 const DevSpaceConfigConsumer: React.ExoticComponent<React.ConsumerProps<DevSpaceConfig>> =
@@ -30,10 +27,7 @@
   kubeContext: string;
   kubeContexts: { [key: string]: string };
   workingDirectory: string;
-<<<<<<< HEAD
-=======
   rawConfig: RawConfig;
->>>>>>> 8276032a
 }
 
 // TODO: complete
